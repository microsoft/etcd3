--- conflicted
+++ resolved
@@ -11,11 +11,8 @@
   IDefaultPolicyContext,
   IPolicy,
   isBrokenCircuitError,
-<<<<<<< HEAD
   Policy
-=======
   retry,
->>>>>>> e74db2a8
 } from 'cockatiel';
 import {
   castGrpcError,
